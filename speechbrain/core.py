--- conflicted
+++ resolved
@@ -620,8 +620,7 @@
             progressbar = self.progressbar
 
         self.train_sampler = None
-<<<<<<< HEAD
-        if self.rank is not None:
+        if self.rank is not None and self.multigpu_count > 0:
             raise NotImplementedError(
                 "Currently not supporting DDP with new data loading"
             )
@@ -631,19 +630,6 @@
                 rank=self.rank,
                 shuffle=train_set.shuffle,
             )
-=======
-        if isinstance(train_set, DataLoaderFactory):
-            if self.rank is not None and self.multigpu_count > 0:
-                self.train_sampler = DistributedSampler(
-                    dataset=train_set.dataset,
-                    num_replicas=self.multigpu_count,
-                    rank=self.rank,
-                    shuffle=train_set.shuffle,
-                )
-            train_set = train_set.get_dataloader(self.train_sampler)
-        if isinstance(valid_set, DataLoaderFactory):
-            valid_set = valid_set.get_dataloader()
->>>>>>> 259eef64
 
         # Iterate epochs
         for epoch in epoch_counter:
