--- conflicted
+++ resolved
@@ -1,5 +1,5 @@
 block_index: !PLACEHOLDER
-block: !speechbrain.nnet.containers.Sequential
+block: !new:speechbrain.nnet.containers.Sequential
     - !ref <linear>
     - !ref <norm>
     - !ref <activation>
@@ -13,11 +13,7 @@
 norm: !new:speechbrain.nnet.normalization.Normalize
     norm_type: batchnorm
 
-<<<<<<< HEAD
-activation: !torch.nn.LeakyReLU []
-=======
-activation: !new:torch.nn.LeakyReLU
->>>>>>> ee44dc67
+activation: !new:torch.nn.LeakyReLU []
 
 dropout: !new:speechbrain.nnet.dropout.Dropout
     drop_rate: 0.15